{
    "name": "@kartoffelgames/environment.blueprint-kg-main",
<<<<<<< HEAD
    "version": "0.0.5-4",
=======
    "version": "1.0.0",
>>>>>>> f36fc753
    "description": "KartoffelGames.Environment.Blueprint_Kg_Main",
    "author": {
        "name": "KartoffelGames"
    },
    "files": [
        "library/source/**/*",
        "package_blueprint/**/*",
        "project_blueprint/**/*",
        "kg-cli.config.json"
    ],
    "main": "library/source/index.js",
    "types": "library/source/index.d.ts",
    "dependencies": {
<<<<<<< HEAD
        "@kartoffelgames/environment.command-create": "^0.0.5-4",
        "@kartoffelgames/environment.command-init": "^0.0.5-4",
        "@kartoffelgames/environment.core": "^0.0.5-4"
=======
        "@kartoffelgames/environment.command-create": "^1.0.0",
        "@kartoffelgames/environment.command-init": "^1.0.0",
        "@kartoffelgames/environment.core": "^1.0.0"
>>>>>>> f36fc753
    },
    "devDependencies": {
        "@types/chai": "^4.3.3",
        "@types/mocha": "^5.2.7",
        "typescript": "^4.8.4"
    },
    "scripts": {
        "build": "tsc",
        "test": "echo No tests"
    },
    "repository": {
        "type": "git",
        "url": "git+https://github.com/KartoffelGames/KartoffelGames.Environment.git",
        "directory": "packages/kartoffelgames.environment.blueprint_kg_main"
    },
    "bugs": {
        "url": "https://github.com/KartoffelGames/KartoffelGames.Environment/issues"
    },
    "homepage": "https://github.com/KartoffelGames/KartoffelGames.Environment#readme",
    "kg": {
        "name": "Kartoffelgames.Environment.Blueprint_Kg_Main",
        "root": false,
        "config": {
            "package_blueprint": "kg-main",
            "build-configuration": {
                "pack": false,
                "target": "node"
            },
            "tests": [
                "unit"
            ]
        }
    }
}<|MERGE_RESOLUTION|>--- conflicted
+++ resolved
@@ -1,10 +1,6 @@
 {
     "name": "@kartoffelgames/environment.blueprint-kg-main",
-<<<<<<< HEAD
-    "version": "0.0.5-4",
-=======
     "version": "1.0.0",
->>>>>>> f36fc753
     "description": "KartoffelGames.Environment.Blueprint_Kg_Main",
     "author": {
         "name": "KartoffelGames"
@@ -18,15 +14,9 @@
     "main": "library/source/index.js",
     "types": "library/source/index.d.ts",
     "dependencies": {
-<<<<<<< HEAD
-        "@kartoffelgames/environment.command-create": "^0.0.5-4",
-        "@kartoffelgames/environment.command-init": "^0.0.5-4",
-        "@kartoffelgames/environment.core": "^0.0.5-4"
-=======
         "@kartoffelgames/environment.command-create": "^1.0.0",
         "@kartoffelgames/environment.command-init": "^1.0.0",
         "@kartoffelgames/environment.core": "^1.0.0"
->>>>>>> f36fc753
     },
     "devDependencies": {
         "@types/chai": "^4.3.3",

{
    "name": "@kartoffelgames/environment.command-sync",
<<<<<<< HEAD
    "version": "0.0.5-4",
=======
    "version": "1.0.0",
>>>>>>> f36fc753
    "description": "KartoffelGames.Environment.Command_Sync",
    "author": {
        "name": "KartoffelGames"
    },
    "files": [
        "library/source/**/*",
        "kg-cli.config.json"
    ],
    "main": "library/source/index.js",
    "types": "library/source/index.d.ts",
    "dependencies": {
<<<<<<< HEAD
        "@kartoffelgames/environment.cli": "^0.0.5-4",
        "@kartoffelgames/environment.core": "^0.0.5-4"
=======
        "@kartoffelgames/environment.cli": "^1.0.0",
        "@kartoffelgames/environment.core": "^1.0.0"
>>>>>>> f36fc753
    },
    "devDependencies": {
        "@types/chai": "^4.3.3",
        "@types/mocha": "^5.2.7",
        "typescript": "^4.8.4"
    },
    "scripts": {
        "build": "tsc",
        "test": "echo No tests"
    },
    "repository": {
        "type": "git",
        "url": "git+https://github.com/KartoffelGames/KartoffelGames.Environment.git",
        "directory": "packages/kartoffelgames.environment"
    },
    "bugs": {
        "url": "https://github.com/KartoffelGames/KartoffelGames.Environment/issues"
    },
    "homepage": "https://github.com/KartoffelGames/KartoffelGames.Environment#readme",
    "kg": {
        "name": "Kartoffelgames.Environment.Command_Sync",
        "root": false,
        "config": {
            "package_blueprint": "kg-main",
            "build-configuration": {
                "pack": false,
                "target": "node"
            },
            "tests": [
                "unit"
            ]
        }
    }
}<|MERGE_RESOLUTION|>--- conflicted
+++ resolved
@@ -1,10 +1,6 @@
 {
     "name": "@kartoffelgames/environment.command-sync",
-<<<<<<< HEAD
-    "version": "0.0.5-4",
-=======
     "version": "1.0.0",
->>>>>>> f36fc753
     "description": "KartoffelGames.Environment.Command_Sync",
     "author": {
         "name": "KartoffelGames"
@@ -16,13 +12,8 @@
     "main": "library/source/index.js",
     "types": "library/source/index.d.ts",
     "dependencies": {
-<<<<<<< HEAD
-        "@kartoffelgames/environment.cli": "^0.0.5-4",
-        "@kartoffelgames/environment.core": "^0.0.5-4"
-=======
         "@kartoffelgames/environment.cli": "^1.0.0",
         "@kartoffelgames/environment.core": "^1.0.0"
->>>>>>> f36fc753
     },
     "devDependencies": {
         "@types/chai": "^4.3.3",

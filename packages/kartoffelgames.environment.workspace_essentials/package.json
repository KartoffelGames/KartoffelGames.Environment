--- conflicted
+++ resolved
@@ -1,11 +1,7 @@
 {
     "name": "@kartoffelgames/environment.workspace-essentials",
     "projectName": "Kartoffelgames.Environment.Workspace_Essentials",
-<<<<<<< HEAD
-    "version": "0.0.5-4",
-=======
     "version": "1.0.0",
->>>>>>> f36fc753
     "description": "Kartoffelgames.Environment.Workspace_Essentials",
     "author": {
         "name": "KartoffelGames"

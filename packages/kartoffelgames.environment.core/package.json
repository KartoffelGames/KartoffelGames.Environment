--- conflicted
+++ resolved
@@ -1,10 +1,6 @@
 {
     "name": "@kartoffelgames/environment.core",
-<<<<<<< HEAD
-    "version": "0.0.5-4",
-=======
     "version": "1.0.0",
->>>>>>> f36fc753
     "description": "KartoffelGames.Environment.Core",
     "author": {
         "name": "KartoffelGames"

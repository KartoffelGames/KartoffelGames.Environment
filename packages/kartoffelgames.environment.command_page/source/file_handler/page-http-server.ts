--- conflicted
+++ resolved
@@ -87,14 +87,11 @@
             const lFilePathName: string = new URL(pReqest.url).pathname;
             let lFilePath: string = FileSystem.pathToAbsolute(this.mRootPath, '.' + lFilePathName);
 
-<<<<<<< HEAD
-=======
             // Special case for bundle directory.
             if (lFilePathName.toLowerCase().startsWith('/bundle/')) {
                 lFilePath = FileSystem.pathToAbsolute(this.mRootPath, '..', 'library', lFilePathName.substring(8));
             }
 
->>>>>>> a53a1226
             // Send file when it is in fact a file path.
             if (FileSystem.exists(lFilePath)) {
                 let lExistigFilePath: string = lFilePath;

import { EnvironmentBundle, type EnvironmentBundleOptions, type EnvironmentBundleOutput } from '@kartoffelgames/environment-bundle';
import { type CliCommandDescription, type CliParameter, Console, FileSystem, type ICliPackageCommand, type Package, type Project } from '@kartoffelgames/environment-core';

export class KgCliCommand implements ICliPackageCommand<BundleConfiguration> {
    /**
     * Command description.
     */
    public get information(): CliCommandDescription<BundleConfiguration> {
        return {
            command: {
                description: 'Bundle package',
                parameters: {
                    root: 'bundle',
                    optional: {
                        force: {
                            shortName: 'f'
                        }
                    }
                }
            },
            configuration: {
                name: 'bundle',
                default: {
                    enabled: false,
                    bundleSettingsFile: ''
                },
            }
        };
    }

    /**
<<<<<<< HEAD
     * Bundle package with the bundle options specified in the package deno.json.
     * 
     * @param pPackage - Package bundle.
     * @param pOverrideCallback  - Override functionality of bundle options.
     * 
     * @returns Bundle output.
     */
    public async bundle(pPackage: Package, pOverrideCallback?: (pOptions: EnvironmentBundleOptions) => (EnvironmentBundleOptions | void)): Promise<EnvironmentBundleOutput> {
        // Read cli configuration from cli package.
        const lPackageConfiguration = await pPackage.cliConfigurationOf(this);

        // Construct paths.
        const lPackagePath = pPackage.directory;

        // Create environment bundle object.
        const lEnvironmentBundle = new EnvironmentBundle();

        // Load local bundle settings.
        let lBundleOptions: Partial<EnvironmentBundleOptions> = await (async () => {
            const lBundleSettingsFilePath = FileSystem.pathToAbsolute(lPackagePath, lPackageConfiguration.bundleSettingsFile);
            if (lPackageConfiguration.bundleSettingsFile.trim() !== '') {
                // Check for file exists.
                if (!FileSystem.exists(lBundleSettingsFilePath)) {
                    throw new Error(`Bundle settings file not found: ${lBundleSettingsFilePath}`);
                }

                // Check for file exists.
                if (!FileSystem.exists(lBundleSettingsFilePath)) {
                    throw new Error(`Bundle settings file not found: ${lBundleSettingsFilePath}`);
                }

                // Import bundle as js file.
                const lBundleSettingObject: { default: EnvironmentBundleOptions; } = await Import.import(`file://${lBundleSettingsFilePath}`);

                return lBundleSettingObject.default;
            }

            // Use default settings.
            return {};
        })();

        // Extend bundle files options when information was not set.
        if (!lBundleOptions.files) {
            lBundleOptions.files = [
                {
                    inputFilePath: './source/index.ts',
                    outputBasename: '<packagename>',
                    outputExtension: 'js'
                }
            ];
        }

        // Extend bundle loader when information was not set.
        if (!lBundleOptions.loader) {
            lBundleOptions.loader = {}; // Default loader.
        }

        // Extend bundle plugins when information was not set.
        if (!lBundleOptions.plugins) {
            lBundleOptions.plugins = []; // Default plugins.
        }

        // Allow override of bundle options.
        if (pOverrideCallback) {
            lBundleOptions = pOverrideCallback(lBundleOptions as EnvironmentBundleOptions) || lBundleOptions;
        }

        // Start bundling.
        return lEnvironmentBundle.bundle(pPackage, lBundleOptions as EnvironmentBundleOptions);
    }

    /**
=======
>>>>>>> a53a1226
     * Execute command.
     * 
     * @param pParameter - Command parameter.
     * @param pProject - Project handling.
     */
    public async run(_pProject: Project, pPackage: Package | null, pParameter: CliParameter): Promise<void> {
        // Needs a package to run page.
        if (pPackage === null) {
            throw new Error('Package to run page not specified.');
        }

        // Read cli parameter.
        const lForceBundle: boolean = <boolean>pParameter.has('force');

        // Read cli configuration from cli package.
        const lPackageConfiguration = await pPackage.cliConfigurationOf(this);

        const lConsole = new Console();

        // Skip anything when bundling is disabled.
        if (!lPackageConfiguration.enabled && !lForceBundle) {
            lConsole.writeLine(`Bundling disabled, Skip bundling.`);
            return;
        } else if (lForceBundle) {
            // Message forced bundling.
            lConsole.writeLine(`Forced bundling.`);
        }

        // Start bundling.
        const lBundleResult: EnvironmentBundleOutput = await this.bundle(pPackage);

        // Create output file directory.
        const lBuildOutput: string = FileSystem.pathToAbsolute(pPackage.directory, 'library');
        FileSystem.createDirectory(lBuildOutput);

        // Output build result.
        for (const lOutput of lBundleResult) {
            // Write content file.
            const lContentFilePath = FileSystem.pathToAbsolute(lBuildOutput, lOutput.fileName);
            FileSystem.writeBinary(lContentFilePath, lOutput.content);

            // Write map file.
            const lMapFilePath = FileSystem.pathToAbsolute(lBuildOutput, `${lOutput.fileName}.map`);
            FileSystem.writeBinary(lMapFilePath, lOutput.sourceMap);
        }

        lConsole.writeLine('Bundle successful');
    }

    /**
     * Bundle package with the bundle options specified in the package deno.json.
     * 
     * @param pPackage - Package bundle.
     * @param pOverrideCallback  - Override functionality of bundle options.
     * 
     * @returns Bundle output.
     */
    private async bundle(pPackage: Package): Promise<EnvironmentBundleOutput> {
        // Read cli configuration from cli package.
        const lPackageConfiguration = await pPackage.cliConfigurationOf(this);

        // Construct paths.
        const lPackagePath = pPackage.directory;

        // Create environment bundle object.
        const lEnvironmentBundle = new EnvironmentBundle();

        // Load local bundle settings.
        const lBundleSettingsFilePath: string | null = lPackageConfiguration.bundleSettingsFile.trim() !== '' ? FileSystem.pathToAbsolute(lPackagePath, lPackageConfiguration.bundleSettingsFile) : null;
        const lBundleOptions: Partial<EnvironmentBundleOptions> = await lEnvironmentBundle.loadBundleOptions(lBundleSettingsFilePath);

        // Extend bundle files options when information was not set.
        if (Array.isArray(lBundleOptions.files) && lBundleOptions.files.length === 0) {
            lBundleOptions.files = [
                {
                    inputFilePath: './source/index.ts',
                    outputBasename: '<packagename>',
                    outputExtension: 'js'
                }
            ];
        }

        // Extend bundle loader when information was not set.
        if (!lBundleOptions.loader) {
            lBundleOptions.loader = {}; // Default loader.
        }

        // Extend bundle plugins when information was not set.
        if (!lBundleOptions.plugins) {
            lBundleOptions.plugins = []; // Default plugins.
        }

        // Start bundling.
        return lEnvironmentBundle.bundle(pPackage, lBundleOptions as EnvironmentBundleOptions);
    }
}

type BundleConfiguration = {
    enabled: boolean;
    bundleSettingsFile: string;
};<|MERGE_RESOLUTION|>--- conflicted
+++ resolved
@@ -29,81 +29,6 @@
     }
 
     /**
-<<<<<<< HEAD
-     * Bundle package with the bundle options specified in the package deno.json.
-     * 
-     * @param pPackage - Package bundle.
-     * @param pOverrideCallback  - Override functionality of bundle options.
-     * 
-     * @returns Bundle output.
-     */
-    public async bundle(pPackage: Package, pOverrideCallback?: (pOptions: EnvironmentBundleOptions) => (EnvironmentBundleOptions | void)): Promise<EnvironmentBundleOutput> {
-        // Read cli configuration from cli package.
-        const lPackageConfiguration = await pPackage.cliConfigurationOf(this);
-
-        // Construct paths.
-        const lPackagePath = pPackage.directory;
-
-        // Create environment bundle object.
-        const lEnvironmentBundle = new EnvironmentBundle();
-
-        // Load local bundle settings.
-        let lBundleOptions: Partial<EnvironmentBundleOptions> = await (async () => {
-            const lBundleSettingsFilePath = FileSystem.pathToAbsolute(lPackagePath, lPackageConfiguration.bundleSettingsFile);
-            if (lPackageConfiguration.bundleSettingsFile.trim() !== '') {
-                // Check for file exists.
-                if (!FileSystem.exists(lBundleSettingsFilePath)) {
-                    throw new Error(`Bundle settings file not found: ${lBundleSettingsFilePath}`);
-                }
-
-                // Check for file exists.
-                if (!FileSystem.exists(lBundleSettingsFilePath)) {
-                    throw new Error(`Bundle settings file not found: ${lBundleSettingsFilePath}`);
-                }
-
-                // Import bundle as js file.
-                const lBundleSettingObject: { default: EnvironmentBundleOptions; } = await Import.import(`file://${lBundleSettingsFilePath}`);
-
-                return lBundleSettingObject.default;
-            }
-
-            // Use default settings.
-            return {};
-        })();
-
-        // Extend bundle files options when information was not set.
-        if (!lBundleOptions.files) {
-            lBundleOptions.files = [
-                {
-                    inputFilePath: './source/index.ts',
-                    outputBasename: '<packagename>',
-                    outputExtension: 'js'
-                }
-            ];
-        }
-
-        // Extend bundle loader when information was not set.
-        if (!lBundleOptions.loader) {
-            lBundleOptions.loader = {}; // Default loader.
-        }
-
-        // Extend bundle plugins when information was not set.
-        if (!lBundleOptions.plugins) {
-            lBundleOptions.plugins = []; // Default plugins.
-        }
-
-        // Allow override of bundle options.
-        if (pOverrideCallback) {
-            lBundleOptions = pOverrideCallback(lBundleOptions as EnvironmentBundleOptions) || lBundleOptions;
-        }
-
-        // Start bundling.
-        return lEnvironmentBundle.bundle(pPackage, lBundleOptions as EnvironmentBundleOptions);
-    }
-
-    /**
-=======
->>>>>>> a53a1226
      * Execute command.
      * 
      * @param pParameter - Command parameter.

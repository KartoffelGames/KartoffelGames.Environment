--- conflicted
+++ resolved
@@ -1,11 +1,7 @@
 {
     "name": "@kartoffelgames/environment.command-test",
     "projectName": "Kartoffelgames.Environment.Command_Test",
-<<<<<<< HEAD
-    "version": "0.0.5-4",
-=======
     "version": "1.0.0",
->>>>>>> f36fc753
     "description": "Kartoffelgames.Environment.Command_Test",
     "author": {
         "name": "KartoffelGames"
@@ -17,17 +13,10 @@
     "main": "library/source/index.js",
     "types": "library/source/index.d.ts",
     "dependencies": {
-<<<<<<< HEAD
-        "@kartoffelgames/environment.cli": "^0.0.5-4",
-        "@kartoffelgames/environment.command-build": "^0.0.5-4",
-        "@kartoffelgames/environment.core": "^0.0.5-4",
-        "@kartoffelgames/environment.workspace-essentials": "^0.0.5-4"
-=======
         "@kartoffelgames/environment.cli": "^1.0.0",
         "@kartoffelgames/environment.command-build": "^1.0.0",
         "@kartoffelgames/environment.core": "^1.0.0",
         "@kartoffelgames/environment.workspace-essentials": "^1.0.0"
->>>>>>> f36fc753
     },
     "devDependencies": {
         "@types/chai": "^4.3.3",

--- conflicted
+++ resolved
@@ -1,10 +1,6 @@
 {
     "name": "@kartoffelgames/environment.cli",
-<<<<<<< HEAD
-    "version": "0.0.5-4",
-=======
     "version": "1.0.0",
->>>>>>> f36fc753
     "description": "KartoffelGames.Environment.Cli",
     "author": {
         "name": "KartoffelGames"
@@ -24,9 +20,6 @@
         "typescript": "^4.8.4"
     },
     "dependencies": {
-<<<<<<< HEAD
-        "@kartoffelgames/environment.core": "^0.0.5-4"
-=======
         "@babel/plugin-transform-async-to-generator": "^7.18.6",
         "@babel/preset-env": "^7.20.2",
         "@jsdevtools/coverage-istanbul-loader": "^3.0.5",
@@ -47,7 +40,6 @@
         "webpack": "^5.74.0",
         "webpack-cli": "^4.10.0",
         "webpack-dev-server": "^4.11.1"
->>>>>>> f36fc753
     },
     "scripts": {
         "build": "tsc",

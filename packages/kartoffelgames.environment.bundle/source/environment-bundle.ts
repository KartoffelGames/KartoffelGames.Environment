--- conflicted
+++ resolved
@@ -1,9 +1,5 @@
 import { FileSystem, Import, type Package, type PathInformation } from '@kartoffelgames/environment-core';
-<<<<<<< HEAD
 import { denoPlugins } from '@oazmi/esbuild-plugin-deno';
-=======
-import { denoPlugins } from '@luca/esbuild-deno-loader';
->>>>>>> a53a1226
 import * as esbuild from 'esbuild';
 
 export class EnvironmentBundle {
@@ -16,12 +12,12 @@
      * @returns Build output of esbuild build. 
      */
     public async bundle(pPackage: Package, pOptions: EnvironmentBundleOptions): Promise<EnvironmentBundleOutput> {
+        // Normalize bundle options.
         // Normalize bundle options.
         const lEnvironmentBundleOptions: EnvironmentBundleOptions = {
             ...pOptions,
             plugins: [...pOptions.plugins]
         };
-<<<<<<< HEAD
 
         // Create global import map of all packages in the workspace.
         const lGlobalImportMap: { [key: string]: string; } = {};
@@ -73,37 +69,6 @@
 
         // Bundle based on entry type.
         return this.runBundleProcess(lEnvironmentBundleOptions);
-=======
-
-        // Normalize bundle plugins.
-        lEnvironmentBundleOptions.plugins.unshift(...denoPlugins({ configPath: FileSystem.pathToAbsolute(pPackage.directory, 'deno.json') }));
-
-        // Normalize input files.
-        lEnvironmentBundleOptions.files = (() => {
-            // Based on entry type.
-            if (Array.isArray(pOptions.files)) {
-                return pOptions.files.map((pInputFile) => {
-                    return {
-                        ...pInputFile,
-                        // Replace <packagename> with package name.
-                        outputBasename: pInputFile.outputBasename.replace('<packagename>', pPackage.id),
-                        // Convert entry point path into absolute file path rooted in the package directory.
-                        inputFilePath: FileSystem.pathToAbsolute(pPackage.directory, pInputFile.inputFilePath),
-                        outputExtension: pInputFile.outputExtension
-                    };
-                });
-            } else {
-                return {
-                    ...pOptions.files,
-                    outputBasename: pOptions.files.outputBasename.replace('<packagename>', pPackage.id),
-                    // Convert the relative resolve path into a absolute path.
-                    inputResolveDirectory: FileSystem.pathToAbsolute(pPackage.directory, pOptions.files.inputResolveDirectory)
-                } satisfies EnvironmentBundleInputContent;
-            }
-        })();
-
-        // Bundle based on entry type.
-        return this.runBundleProcess(lEnvironmentBundleOptions);
     }
 
     /**
@@ -166,7 +131,6 @@
 
         // Start bundling.
         return lBundleOptions as EnvironmentBundleOptions;
->>>>>>> a53a1226
     }
 
     /**
@@ -386,11 +350,8 @@
     plugins: Array<esbuild.Plugin>;
     loader: EnvironmentBundleExtentionLoader;
     files: Array<EnvironmentBundleInputFile> | EnvironmentBundleInputContent;
-<<<<<<< HEAD
-=======
     /**
      * Types of bundled files. Extensions are specified with leading dot.
      */
     mimeTypes: { [extension: string]: string; };
->>>>>>> a53a1226
 };
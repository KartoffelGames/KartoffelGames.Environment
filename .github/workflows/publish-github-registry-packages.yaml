--- conflicted
+++ resolved
@@ -52,14 +52,11 @@
 
       - name: Bump Package Version Numbers
         run: |
-<<<<<<< HEAD
           npm version -ws --git-tag-version false patch
-=======
-          npm version --git-tag-version false patch
->>>>>>> 66a7eb2b
 
       - name: Sync Package Versions
         run: npm run sync
+
 
       - name: Push updated versions
         run: |         

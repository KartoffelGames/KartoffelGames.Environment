name: Github Package Release

on:
  push:
    branches:
      - 'development'

jobs:

  test:
    runs-on: ubuntu-latest
    permissions:
      contents: read
    steps:
      - uses: actions/checkout@v3
      - uses: actions/setup-node@v3
        with:
          node-version: 18
      
      - name: NPM Install
        run: npm ci --ignore-scripts
<<<<<<< HEAD
=======

      - name: Tests
        run: npx turbo run test --force
>>>>>>> 1f47f3b1

      - name: Tests
        run: npm run test

  bump-version:
    if: "!contains(github.event.head_commit.author.name, 'GITHUBACTION')"
    needs: test
    runs-on: ubuntu-latest
    env:
      NODE_AUTH_TOKEN: ${{ secrets.GITHUB_TOKEN }}
    steps:
      - uses: actions/checkout@v3
        with:  
          token: ${{ secrets.CI_GITHUB_TOKEN }}
      - uses: actions/setup-node@v3
        with:
          node-version: 18
<<<<<<< HEAD
=======
          registry-url: 'https://npm.pkg.github.com'
          scope: '@kartoffelgames'
>>>>>>> 1f47f3b1

      - name: Setup Git For Commits
        run: |
          git config user.name "GITHUBACTION"
          git config user.email 'kartoffelgames@users.noreply.github.com'

      - name: Build
        run: |
          npm ci --ignore-scripts
<<<<<<< HEAD
          npm run build

      - name: Bump Package Version Numbers
        run: |
          npm version patch -ws --git-tag-version false --commit-hooks false --workspaces-update false

      - name: Sync Package Versions
        run: | 
          npm run sync
          npm update
=======
          npx turbo run build --force

      - name: Bump Package Version Numbers
        run: |
          npm version -ws --git-tag-version false patch

      - name: Sync Package Versions
        run: npm run sync

>>>>>>> 1f47f3b1

      - name: Push updated versions
        run: |         
          git commit -am "Bump package versions."
          git push --follow-tags --no-verify
<<<<<<< HEAD
=======

      - name: Release Github-Package
        run: npm publish -ws
>>>>>>> 1f47f3b1

  publish-github-packages:
    if: "contains(github.event.head_commit.author.name, 'GITHUBACTION')"
    needs: test
    runs-on: ubuntu-latest
    env:
      NODE_AUTH_TOKEN: ${{ secrets.GITHUB_TOKEN }}
    steps:
<<<<<<< HEAD
      - uses: actions/checkout@v3
        with:  
          token: ${{ secrets.CI_GITHUB_TOKEN }}
      - uses: actions/setup-node@v3
        with:
          node-version: 18
          registry-url: 'https://npm.pkg.github.com'
          scope: '@kartoffelgames'

      - name: Build
        run: |
          npm ci --ignore-scripts
          npm run build

      - name: Release Github-Package
        run: npm publish -ws
=======

      - name: Catch Emty Job
        run: echo "Catch no job"
>>>>>>> 1f47f3b1


      <|MERGE_RESOLUTION|>--- conflicted
+++ resolved
@@ -19,12 +19,6 @@
       
       - name: NPM Install
         run: npm ci --ignore-scripts
-<<<<<<< HEAD
-=======
-
-      - name: Tests
-        run: npx turbo run test --force
->>>>>>> 1f47f3b1
 
       - name: Tests
         run: npm run test
@@ -42,11 +36,6 @@
       - uses: actions/setup-node@v3
         with:
           node-version: 18
-<<<<<<< HEAD
-=======
-          registry-url: 'https://npm.pkg.github.com'
-          scope: '@kartoffelgames'
->>>>>>> 1f47f3b1
 
       - name: Setup Git For Commits
         run: |
@@ -56,7 +45,6 @@
       - name: Build
         run: |
           npm ci --ignore-scripts
-<<<<<<< HEAD
           npm run build
 
       - name: Bump Package Version Numbers
@@ -67,28 +55,11 @@
         run: | 
           npm run sync
           npm update
-=======
-          npx turbo run build --force
-
-      - name: Bump Package Version Numbers
-        run: |
-          npm version -ws --git-tag-version false patch
-
-      - name: Sync Package Versions
-        run: npm run sync
-
->>>>>>> 1f47f3b1
 
       - name: Push updated versions
         run: |         
           git commit -am "Bump package versions."
           git push --follow-tags --no-verify
-<<<<<<< HEAD
-=======
-
-      - name: Release Github-Package
-        run: npm publish -ws
->>>>>>> 1f47f3b1
 
   publish-github-packages:
     if: "contains(github.event.head_commit.author.name, 'GITHUBACTION')"
@@ -97,7 +68,6 @@
     env:
       NODE_AUTH_TOKEN: ${{ secrets.GITHUB_TOKEN }}
     steps:
-<<<<<<< HEAD
       - uses: actions/checkout@v3
         with:  
           token: ${{ secrets.CI_GITHUB_TOKEN }}
@@ -114,11 +84,5 @@
 
       - name: Release Github-Package
         run: npm publish -ws
-=======
-
-      - name: Catch Emty Job
-        run: echo "Catch no job"
->>>>>>> 1f47f3b1
-
 
       
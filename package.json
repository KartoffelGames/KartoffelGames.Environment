{
<<<<<<< HEAD
    "version": "0.0.1",
=======
    "name": "@kartoffelgames/root",
    "version": "0.0.2",
>>>>>>> d9a21c5f
    "license": "MIT",
    "scripts": {
        "init-local-git": "git config pull.rebase true",
        "lint": "npx eslint \"./**/*.ts\" --config .eslintrc.js",
        "lint:fix": "npm run lint -- --fix",
        "sync": "node packages/kartoffelgames.environment/library/source/index.js sync"
    },
    "private": true,
    "workspaces": [
        "./packages/*"
    ],
    "devDependencies": {
        "@typescript-eslint/eslint-plugin": "^5.36.1",
        "@typescript-eslint/parser": "^5.36.1",
        "eslint": "^8.23.0",
        "turbo": "^1.0.28",
        "@kartoffelgames/environment": "^0.0.6"
    },
    "packageManager": "npm@8.1.2",
    "kg.root": true
}<|MERGE_RESOLUTION|>--- conflicted
+++ resolved
@@ -1,10 +1,5 @@
 {
-<<<<<<< HEAD
-    "version": "0.0.1",
-=======
-    "name": "@kartoffelgames/root",
     "version": "0.0.2",
->>>>>>> d9a21c5f
     "license": "MIT",
     "scripts": {
         "init-local-git": "git config pull.rebase true",

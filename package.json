--- conflicted
+++ resolved
@@ -1,28 +1,20 @@
 {
-<<<<<<< HEAD
     "name": "@kartoffelgames/--root",
-=======
->>>>>>> 1f47f3b1
     "version": "0.0.4",
     "license": "MIT",
     "scripts": {
         "init-local-git": "git config pull.rebase true",
         "lint": "npx eslint \"./**/*.ts\" --config .eslintrc.js",
         "lint:fix": "npm run lint -- --fix",
-<<<<<<< HEAD
         "sync": "node packages/kartoffelgames.environment.cli/library/source/cli.js sync",
         "build": "npx turbo run build --force",
         "test": "npx turbo run test --force"
-=======
-        "sync": "node packages/kartoffelgames.environment/library/source/index.js sync"
->>>>>>> 1f47f3b1
     },
     "private": true,
     "workspaces": [
         "./packages/*"
     ],
     "devDependencies": {
-<<<<<<< HEAD
         "@kartoffelgames/environment": "^0.0.5",
         "@typescript-eslint/eslint-plugin": "^5.42.0",
         "@typescript-eslint/parser": "^5.42.0",
@@ -44,14 +36,4 @@
             ]
         }
     }
-=======
-        "@typescript-eslint/eslint-plugin": "^5.36.1",
-        "@typescript-eslint/parser": "^5.36.1",
-        "eslint": "^8.23.0",
-        "turbo": "^1.0.28",
-        "@kartoffelgames/environment": "^0.0.6"
-    },
-    "packageManager": "npm@8.1.2",
-    "kg.root": true
->>>>>>> 1f47f3b1
 }